--- conflicted
+++ resolved
@@ -170,13 +170,9 @@
 			if update {
 				logger.Log.Debugf("updating existing lease for IP %s (expiration=%s new-expiration=%s)", ip.String(), expiration, newExpiration)
 				return activeLeaseTime, db.store.Update(ctx, ip, existingClient, true, newExpiration)
-<<<<<<< HEAD
 			} else {
 				logger.Log.Debugf("using existing lease for P %s", ip.String())
-=======
->>>>>>> 42a83f48
-			}
-			l.Debugf("using existing lease for P %s", ip.String())
+			}
 
 			return activeLeaseTime, nil
 		}
